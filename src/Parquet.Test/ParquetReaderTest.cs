﻿using NetBox.IO;
using Parquet.Data;
using System;
using System.Collections.Generic;
using System.IO;
using System.Text;
using Xunit;
using NetBox.Extensions;
using NetBox.Generator;
using Parquet.Data.Rows;

namespace Parquet.Test
{
   public class ParquetReaderTest : TestBase
   {
      [Fact]
      public void Opening_null_stream_fails()
      {
         Assert.Throws<ArgumentNullException>(() => new ParquetReader(null));
      }

      [Fact]
      public void Opening_small_file_fails()
      {
         Assert.Throws<IOException>(() => new ParquetReader("small".ToMemoryStream()));
      }

      [Fact]
      public void Opening_file_without_proper_head_fails()
      {
         Assert.Throws<IOException>(() => new ParquetReader("PAR2dataPAR1".ToMemoryStream()));
      }

      [Fact]
      public void Opening_file_without_proper_tail_fails()
      {
         Assert.Throws<IOException>(() => new ParquetReader("PAR1dataPAR2".ToMemoryStream()));
      }

      [Fact]
      public void Opening_readable_but_not_seekable_stream_fails()
      {
         Assert.Throws<ArgumentException>(() => new ParquetReader(new ReadableNonSeekableStream(new MemoryStream(RandomGenerator.GetRandomBytes(5, 6)))));
      }

      [Fact]
      public void Opening_not_readable_but_seekable_stream_fails()
      {
         Assert.Throws<ArgumentException>(() => new ParquetReader(new NonReadableSeekableStream(new MemoryStream(RandomGenerator.GetRandomBytes(5, 6)))));
      }     

      [Fact]
      public void Read_simple_map()
      {
         using (var reader = new ParquetReader(OpenTestFile("map_simple.parquet"), leaveStreamOpen: false))
         {
            DataColumn[] data = reader.ReadEntireRowGroup();

            Assert.Equal(new int?[] { 1 }, data[0].Data);
            Assert.Equal(new int[] { 1, 2, 3 }, data[1].Data);
            Assert.Equal(new string[] { "one", "two", "three" }, data[2].Data);
         }
      }

      [Fact]
      public void Read_hardcoded_decimal()
      {
         using (var reader = new ParquetReader(OpenTestFile("complex-primitives.parquet")))
         {
            decimal value = (decimal)reader.ReadEntireRowGroup()[1].Data.GetValue(0);
            Assert.Equal((decimal)1.2, value);
         }
      }


      [Fact]
      public void Reads_multi_page_file()
      {
         using (var reader = new ParquetReader(OpenTestFile("multi.page.parquet"), leaveStreamOpen: false))
         {
            DataColumn[] data = reader.ReadEntireRowGroup();
            Assert.Equal(927861, data[0].Data.Length);

            int[] firstColumn = (int[])data[0].Data;
            Assert.Equal(30763, firstColumn[524286]);
            Assert.Equal(30766, firstColumn[524287]);

            //At row 524288 the data is split into another page
            //The column makes use of a dictionary to reduce the number of values and the default dictionary index value is zero (i.e. the first record value)
            Assert.NotEqual(firstColumn[0], firstColumn[524288]);

            //The value should be 30768
            Assert.Equal(30768, firstColumn[524288]);
         }
      }

<<<<<<< HEAD
      [Fact]
      public void Reads_byte_arrays()
      {
         byte[] nameValue;
         byte[] expectedValue = Encoding.UTF8.GetBytes("ALGERIA");
         using (var reader = new ParquetReader(OpenTestFile(@"real/nation.plain.parquet"), leaveStreamOpen: false))
         {
            DataColumn[] data = reader.ReadEntireRowGroup();

            byte[][] nameColumn = (byte[][]) data[1].Data;
            nameValue = nameColumn[0];
            Assert.Equal<IEnumerable<byte>>(expectedValue, nameValue);

         }
         Assert.Equal<IEnumerable<byte>>(expectedValue, nameValue);
      }

      //[Fact]
      public void Issue()
      {
         ParquetReader.ReadTableFromFile("c:\\tmp\\a.parquet");
      }

=======
>>>>>>> efcfc312
      class ReadableNonSeekableStream : DelegatedStream
      {
         public ReadableNonSeekableStream(Stream master) : base(master)
         {
         }

         public override bool CanSeek => false;

         public override bool CanRead => true;
      }

      class NonReadableSeekableStream : DelegatedStream
      {
         public NonReadableSeekableStream(Stream master) : base(master)
         {
         }

         public override bool CanSeek => true;

         public override bool CanRead => false;
      }

      class ReadableAndSeekableStream : DelegatedStream
      {
         public ReadableAndSeekableStream(Stream master) : base(master)
         {
         }

         public override bool CanSeek => true;

         public override bool CanRead => true;

      }
   }
}<|MERGE_RESOLUTION|>--- conflicted
+++ resolved
@@ -94,7 +94,6 @@
          }
       }
 
-<<<<<<< HEAD
       [Fact]
       public void Reads_byte_arrays()
       {
@@ -112,14 +111,6 @@
          Assert.Equal<IEnumerable<byte>>(expectedValue, nameValue);
       }
 
-      //[Fact]
-      public void Issue()
-      {
-         ParquetReader.ReadTableFromFile("c:\\tmp\\a.parquet");
-      }
-
-=======
->>>>>>> efcfc312
       class ReadableNonSeekableStream : DelegatedStream
       {
          public ReadableNonSeekableStream(Stream master) : base(master)
